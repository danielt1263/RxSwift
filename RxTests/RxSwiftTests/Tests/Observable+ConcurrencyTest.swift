//
//  Observable+ConcurrencyTest.swift
//  RxTests
//
//  Created by Krunoslav Zaher on 5/2/15.
//
//

import Foundation
import XCTest
import RxSwift
import RxBlocking

class ObservableConcurrencyTestBase : RxTest {
    var lock = OS_SPINLOCK_INIT
    
    func performLocked(action: () -> Void) {
        OSSpinLockLock(&lock)
        action()
        OSSpinLockUnlock(&lock)
    }
    
    override func tearDown() {
#if TRACE_RESOURCES
        sleep(0.1) // wait 100 ms for proper scheduler disposal
#endif
        super.tearDown()
    }
}

class ObservableConcurrencyTest : ObservableConcurrencyTestBase {
}

// observeSingleOn
extension ObservableConcurrencyTest {
    func testObserveSingleOn_DeadlockSimple() {
        let scheduler = TestScheduler(initialClock: 0)
        
        var nEvents = 0
        
        let observable = returnElement(0) >- observeSingleOn(scheduler)
        let _d = observable >- subscribeNext { n in
            nEvents++
        } >- scopedDispose

        scheduler.start()
        
        XCTAssertEqual(nEvents, 1)
    }
    
    func testObserveSingleOn_DeadlockErrorImmediatelly() {
        let scheduler = TestScheduler(initialClock: 0)

        var nEvents = 0
        
        let observable: Observable<Int> = failWith(testError) >- observeSingleOn(scheduler)
        let _d = observable >- subscribeError { n in
            nEvents++
        } >- scopedDispose
        
        scheduler.start()
        
        XCTAssertEqual(nEvents, 1)
    }
    
    func testObserveSingleOn_DeadlockEmpty() {
        let scheduler = TestScheduler(initialClock: 0)
        
        var nEvents = 0
        
        let observable: Observable<Int> = empty() >- observeSingleOn(scheduler)
        let _d = observable >- subscribeCompleted {
            nEvents++
        } >- scopedDispose

        scheduler.start()
        
        XCTAssertEqual(nEvents, 1)
    }
    
    func testObserveSingleOn_Never() {
        let scheduler = TestScheduler(initialClock: 0)
        
        let xs = scheduler.createHotObservable([
            next(150, 1),
            ])
        
        let res = scheduler.start { xs >- observeSingleOn(scheduler) }
        
        let correctMessages: [Recorded<Int>] = [
        ]
        
        let correctSubscriptions = [
            Subscription(200, 1000)
        ]
        
        XCTAssertEqual(res.messages, correctMessages)
        XCTAssertEqual(xs.subscriptions, correctSubscriptions)
    }
    
    func testObserveSingleOn_Empty() {
        let scheduler = TestScheduler(initialClock: 0)
        
        let xs = scheduler.createHotObservable([
            next(150, 1),
            completed(300)
            ])
        
        let res = scheduler.start { xs >- observeSingleOn(scheduler) }
        
        let correctMessages: [Recorded<Int>] = [
            completed(301)
        ]
        
        let correctSubscriptions = [
            Subscription(200, 301)
        ]
        
        XCTAssertEqual(res.messages, correctMessages)
        XCTAssertEqual(xs.subscriptions, correctSubscriptions)
    }
    
    func testObserveSingleOn_Simple() {
        let scheduler = TestScheduler(initialClock: 0)
        
        let xs = scheduler.createHotObservable([
            next(150, 1),
            next(210, 0),
            completed(300)
            ])
        
        let res = scheduler.start { xs >- observeSingleOn(scheduler) }
        
        let correctMessages: [Recorded<Int>] = [
            next(301, 0),
            completed(301)
        ]
        
        let correctSubscriptions = [
            Subscription(200, 301)
        ]
        
        XCTAssertEqual(res.messages, correctMessages)
        XCTAssertEqual(xs.subscriptions, correctSubscriptions)
    }
    
    func testObserveSingleOn_Error() {
        let scheduler = TestScheduler(initialClock: 0)
        
        let xs = scheduler.createHotObservable([
            next(150, 1),
            error(300, testError)
            ])
        
        let res = scheduler.start { xs >- observeSingleOn(scheduler) }
        
        let correctMessages: [Recorded<Int>] = [
            error(301, testError)
        ]
        
        let correctSubscriptions = [
            Subscription(200, 301)
        ]
        
        XCTAssertEqual(res.messages, correctMessages)
        XCTAssertEqual(xs.subscriptions, correctSubscriptions)
    }
    
    func testObserveSingleOn_Dispose() {
        let scheduler = TestScheduler(initialClock: 0)
        
        let xs = scheduler.createHotObservable([
            next(150, 1),
            next(290, 0),
            error(300, testError)
            ])
        
        let res = scheduler.start(290) { xs >- observeSingleOn(scheduler) }
        
        let correctMessages: [Recorded<Int>] = [
        ]
        
        let correctSubscriptions = [
            Subscription(200, 290)
        ]
        
        XCTAssertEqual(res.messages, correctMessages)
        XCTAssertEqual(xs.subscriptions, correctSubscriptions)
    }
}

// observeOn serial scheduler
extension ObservableConcurrencyTest {

    func runDispatchQueueSchedulerTests(tests: (scheduler: SerialDispatchQueueScheduler) -> Disposable) {
        let scheduler = SerialDispatchQueueScheduler(internalSerialQueueName: "testQueue1")
        let _ = runDispatchQueueSchedulerTests(scheduler, tests: tests) >- scopedDispose
    }
    
    func runDispatchQueueSchedulerTests(scheduler: SerialDispatchQueueScheduler, tests: (scheduler: SerialDispatchQueueScheduler) -> Disposable) -> Disposable {
        // simplest possible solution, even though it has horrible efficiency in this case probably
        var wait = OS_SPINLOCK_INIT
        OSSpinLockLock(&wait)

        let disposable = tests(scheduler: scheduler)
        
        scheduler.schedule(()) { s in
            OSSpinLockUnlock(&wait)
            return NopDisposableResult
        }
        
        OSSpinLockLock(&wait)
        
        return disposable
    }
    
    func runDispatchQueueSchedulerMultiplexedTests(tests: [(scheduler: SerialDispatchQueueScheduler) -> Disposable]) {
        let scheduler = SerialDispatchQueueScheduler(internalSerialQueueName: "testQueue1")
        
        let compositeDisposable = CompositeDisposable()
        
        for test in tests {
            compositeDisposable.addDisposable(runDispatchQueueSchedulerTests(scheduler, tests: test))
        }
        
        compositeDisposable.dispose()
    }
    
    // tests
    
    func testObserveOnDispatchQueue_DoesPerformWorkOnQueue() {
        let unitTestsThread = NSThread.currentThread()
        
        var didExecute = false
        
        runDispatchQueueSchedulerTests { scheduler in
            let observable = returnElement(0) >- observeOn(scheduler)
            return observable >- subscribeNext { n in
                didExecute = true
                XCTAssert(NSThread.currentThread() !== unitTestsThread)
            }
        }
        
        
        
        XCTAssert(didExecute)
    }
    
#if TRACE_RESOURCES
    func testObserveOnDispatchQueue_EnsureCorrectImplementationIsChosen() {
        runDispatchQueueSchedulerTests { scheduler in
            XCTAssert(numberOfSerialDispatchQueueObservables == 0)
            let observable = returnElement(0) >- observeOn(scheduler)
            XCTAssert(numberOfSerialDispatchQueueObservables == 1)
            return NopDisposable.instance
        }

        XCTAssert(numberOfSerialDispatchQueueObservables == 0)
    }
    
    func testObserveOnDispatchQueue_DispatchQueueSchedulerIsSerial() {
        var numberOfConcurrentEvents: Int32 = 0
        var numberOfExecutions = 0
        runDispatchQueueSchedulerTests { scheduler in
            XCTAssert(numberOfSerialDispatchQueueObservables == 0)
            return returnElements(0, 1, 2, 3, 4, 5, 6, 7, 8, 9, 10)
                >- observeOn(scheduler)
                >- subscribeNext { e in
                    XCTAssert(OSAtomicIncrement32(&numberOfConcurrentEvents) == 1)
                    self.sleep(0.1) // should be enough to block the queue, so if it's concurrent, it will fail
                    XCTAssert(OSAtomicDecrement32(&numberOfConcurrentEvents) == 0)
                    numberOfExecutions++
                }
        }
        
        XCTAssert(numberOfSerialDispatchQueueObservables == 0)
        XCTAssert(numberOfExecutions == 11)
    }
#endif
    
    func testObserveOnDispatchQueue_DeadlockErrorImmediatelly() {
        var nEvents = 0
        
        runDispatchQueueSchedulerTests { scheduler in
            let observable: Observable<Int> = failWith(testError) >- observeOn(scheduler)
            return observable >- subscribeError { n in
                nEvents++
            }
        }
        
        XCTAssertEqual(nEvents, 1)
    }
    
    func testObserveOnDispatchQueue_DeadlockEmpty() {
        var nEvents = 0
        
        runDispatchQueueSchedulerTests { scheduler in
            let observable: Observable<Int> = empty() >- observeOn(scheduler)
            return observable >- subscribeCompleted {
                nEvents++
            }
        }
        
        XCTAssertEqual(nEvents, 1)
    }
    
    func testObserveOnDispatchQueue_Never() {
        runDispatchQueueSchedulerTests { scheduler in
            let xs: Observable<Int> = never()
            return xs
                >- observeOn(scheduler)
                >- subscribeNext { n in
                    XCTAssert(false)
                }
        }
    }
    
    func testObserveOnDispatchQueue_Simple() {
        let xs = PrimitiveHotObservable<Int>()
        let observer = PrimitiveMockObserver<Int>()
        
        runDispatchQueueSchedulerMultiplexedTests([
            { scheduler in
                let subscription = (xs >- observeOn(scheduler)).subscribe(observer)
                XCTAssert(xs.subscriptions == [SubscribedToHotObservable])
                sendNext(xs, 0)
                
                return subscription
            },
            { scheduler in
                XCTAssertEqual(observer.messages, [
                    next(0)
                    ])
                sendNext(xs, 1)
                sendNext(xs, 2)
                return NopDisposable.instance
            },
            { scheduler in
                XCTAssertEqual(observer.messages, [
                    next(0),
                    next(1),
                    next(2)
                    ])
                XCTAssert(xs.subscriptions == [SubscribedToHotObservable])
                sendCompleted(xs)
                return NopDisposable.instance
            },
            { scheduler in
                XCTAssertEqual(observer.messages, [
                    next(0),
                    next(1),
                    next(2),
                    completed(0)
                    ])
                XCTAssert(xs.subscriptions == [UnsunscribedFromHotObservable])
                return NopDisposable.instance
            },
            ])
    }
    
    func testObserveOnDispatchQueue_Empty() {
        let xs = PrimitiveHotObservable<Int>()
        let observer = PrimitiveMockObserver<Int>()
        
        runDispatchQueueSchedulerMultiplexedTests([
            { scheduler in
                let subscription = (xs >- observeOn(scheduler)).subscribe(observer)
                XCTAssert(xs.subscriptions == [SubscribedToHotObservable])
                sendCompleted(xs)
                XCTAssert(xs.subscriptions == [SubscribedToHotObservable])
                
                return subscription
            },
            { scheduler in
                XCTAssertEqual(observer.messages, [
                    completed()
                ])
                XCTAssert(xs.subscriptions == [UnsunscribedFromHotObservable])
                return NopDisposable.instance
            }
        ])
    }
    
    func testObserveOnDispatchQueue_Error() {
        let xs = PrimitiveHotObservable<Int>()
        let observer = PrimitiveMockObserver<Int>()
        
        runDispatchQueueSchedulerMultiplexedTests([
            { scheduler in
                let subscription = (xs >- observeOn(scheduler)).subscribe(observer)
                XCTAssert(xs.subscriptions == [SubscribedToHotObservable])
                sendNext(xs, 0)
                
                return subscription
            },
            { scheduler in
                XCTAssertEqual(observer.messages, [
                    next(0)
                    ])
                sendNext(xs, 1)
                sendNext(xs, 2)
                return NopDisposable.instance
            },
            { scheduler in
                XCTAssertEqual(observer.messages, [
                    next(0),
                    next(1),
                    next(2)
                    ])
                XCTAssert(xs.subscriptions == [SubscribedToHotObservable])
                sendError(xs, testError)
                return NopDisposable.instance
            },
            { scheduler in
                XCTAssertEqual(observer.messages, [
                    next(0),
                    next(1),
                    next(2),
                    error(testError)
                    ])
                XCTAssert(xs.subscriptions == [UnsunscribedFromHotObservable])
                return NopDisposable.instance
            },
        ])
    }
    
    func testObserveOnDispatchQueue_Dispose() {
        let xs = PrimitiveHotObservable<Int>()
        let observer = PrimitiveMockObserver<Int>()
        var subscription: Disposable!
        
        runDispatchQueueSchedulerMultiplexedTests([
            { scheduler in
                subscription = (xs >- observeOn(scheduler)).subscribe(observer)
                XCTAssert(xs.subscriptions == [SubscribedToHotObservable])
                sendNext(xs, 0)
                
                return subscription
            },
            { scheduler in
                XCTAssertEqual(observer.messages, [
                    next(0)
                    ])
                
                XCTAssert(xs.subscriptions == [SubscribedToHotObservable])
                subscription.dispose()
                XCTAssert(xs.subscriptions == [UnsunscribedFromHotObservable])
                
                sendError(xs, testError)
                
                return NopDisposable.instance
            },
            { scheduler in
                XCTAssertEqual(observer.messages, [
                    next(0),
                    ])
                XCTAssert(xs.subscriptions == [UnsunscribedFromHotObservable])
                return NopDisposable.instance
            }
        ])
    }
}

// observeOn concurrent scheduler
class ObservableConcurrentSchedulerConcurrencyTest: ObservableConcurrencyTestBase {
   
    func createScheduler() -> ImmediateScheduler {
        let operationQueue = NSOperationQueue()
        operationQueue.maxConcurrentOperationCount = 8
        return OperationQueueScheduler(operationQueue: operationQueue)
    }
    
#if TRACE_RESOURCES
    func testObserveOn_EnsureCorrectImplementationIsChosen() {
        let scheduler = self.createScheduler()
        
        XCTAssert(numberOfSerialDispatchQueueObservables == 0)
        let observable = returnElement(0) >- observeOn(scheduler)
        self.sleep(0.1)
        XCTAssert(numberOfSerialDispatchQueueObservables == 0)
    }
#endif
    
    func testObserveOn_EnsureTestsAreExecutedWithRealConcurrentScheduler() {
        var variable: Int = 0
        
        var events: [String] = []
        
        var stop = Variable(0)
        
        let scheduler = createScheduler()
        
        let condition = NSCondition()
        
        var writtenStarted = 0
        var writtenEnded = 0
        
        var concurrent = { () -> RxResult<Disposable> in
            self.performLocked {
                events.append("Started")
            }
            
<<<<<<< HEAD
            let disposable2 = scheduler.schedule(()) { _ in
                    //print("variable \(variable)")
                self.performLocked {
                    events.append("Started")
                }
                
                while variable != 2 {
                    // to kill compiler optimizations
                    self.performLocked { }
                    if variable == 1 {
                        variable = 2
                    }
                }
                
                self.performLocked {
                    events.append("Ended")
                }
                
                return NopDisposableResult
=======
            condition.lock()
            writtenStarted++
            condition.signal()
            while writtenStarted < 2 {
                condition.wait()
>>>>>>> f978d02c
            }
            condition.unlock()
            
            self.performLocked {
                events.append("Ended")
            }
            
            condition.lock()
            writtenEnded++
            condition.signal()
            while writtenEnded < 2 {
                condition.wait()
            }
            condition.unlock()
            
            sendCompleted(stop)
            
            return NopDisposableResult
        }
        
        _ = scheduler.schedule((), action: concurrent)
        
        _ = scheduler.schedule((), action: concurrent)
        
        stop >-
            last
        
        XCTAssertEqual(events, ["Started", "Started", "Ended", "Ended"])
    }
    
    func testObserveOn_Never() {
        let scheduler = createScheduler()
        
        let xs: Observable<Int> = never()
        let subscription = xs
            >- observeOn(scheduler)
            >- subscribeNext { n in
                XCTAssert(false)
        }
        
        sleep(0.1)
        
        subscription.dispose()
    }
    
    func testObserveOn_Simple() {
        let xs = PrimitiveHotObservable<Int>()
        let observer = PrimitiveMockObserver<Int>()
        
        let scheduler = createScheduler()
        
        let stop = Variable(0)
        
        let subscription = (xs >- observeOn(scheduler)).subscribe(observer)
        XCTAssert(xs.subscriptions == [SubscribedToHotObservable])
        sendNext(xs, 0)
                    
        sleep(0.1)
        
        XCTAssertEqual(observer.messages, [
            next(0)
            ])
        sendNext(xs, 1)
        sendNext(xs, 2)
                    
        sleep(0.1)
        
        XCTAssertEqual(observer.messages, [
            next(0),
            next(1),
            next(2)
            ])
        XCTAssert(xs.subscriptions == [SubscribedToHotObservable])
        sendCompleted(xs)
                    
        sleep(0.1)
        
        XCTAssertEqual(observer.messages, [
            next(0),
            next(1),
            next(2),
            completed(0)
            ])
        XCTAssert(xs.subscriptions == [UnsunscribedFromHotObservable])
        
        subscription.dispose()

        sleep(0.1)
    }
    
    func testObserveOn_Empty() {
        let xs = PrimitiveHotObservable<Int>()
        let observer = PrimitiveMockObserver<Int>()
        
        let scheduler = createScheduler()
        
        _ = (xs >- observeOn(scheduler)).subscribe(observer)
        XCTAssert(xs.subscriptions == [SubscribedToHotObservable])
        sendCompleted(xs)
        
        sleep(0.1)
        
        XCTAssertEqual(observer.messages, [
            completed()
            ])
        XCTAssert(xs.subscriptions == [UnsunscribedFromHotObservable])
    }
   
    func testObserveOn_ConcurrentSchedulerIsSerialized() {
        let xs = PrimitiveHotObservable<Int>()
        let observer = PrimitiveMockObserver<Int>()
        
        var executed = false
        
        let scheduler = createScheduler()
        
        let res = xs
            >- observeOn(scheduler)
            >- map { v -> Int in
                if v == 0 {
                    self.sleep(0.1) // 100 ms is enough
                    executed = true
                }
                return v
        }
        let subscription = res.subscribe(observer)
        
        XCTAssert(xs.subscriptions == [SubscribedToHotObservable])
        sendNext(xs, 0)
        sendNext(xs, 1)
        sendCompleted(xs)
        
        sleep(0.3)
        
        XCTAssertEqual(observer.messages, [
            next(0, 0),
            next(0, 1),
            completed()
            ])
        XCTAssert(xs.subscriptions == [UnsunscribedFromHotObservable])
        
        XCTAssert(executed)
        
        subscription.dispose()
    }
    
    func testObserveOn_Error() {
        let xs = PrimitiveHotObservable<Int>()
        let observer = PrimitiveMockObserver<Int>()
        
        let scheduler = createScheduler()
        
        let _ = (xs >- observeOn(scheduler)).subscribe(observer)
        XCTAssert(xs.subscriptions == [SubscribedToHotObservable])
        sendNext(xs, 0)
        
        sleep(0.1)
        
        XCTAssertEqual(observer.messages, [
            next(0)
            ])
        sendNext(xs, 1)
        sendNext(xs, 2)
        
        sleep(0.1)
        
        XCTAssertEqual(observer.messages, [
            next(0),
            next(1),
            next(2)
            ])
        XCTAssert(xs.subscriptions == [SubscribedToHotObservable])
        sendError(xs, testError)
        
        sleep(0.1)
        
        XCTAssertEqual(observer.messages, [
            next(0),
            next(1),
            next(2),
            error(testError)
            ])
        XCTAssert(xs.subscriptions == [UnsunscribedFromHotObservable])
        
    }
    
    func testObserveOn_Dispose() {
        let xs = PrimitiveHotObservable<Int>()
        let observer = PrimitiveMockObserver<Int>()
        
        let scheduler = createScheduler()
        let subscription = (xs >- observeOn(scheduler)).subscribe(observer)
        XCTAssert(xs.subscriptions == [SubscribedToHotObservable])
        sendNext(xs, 0)
        
        sleep(0.1)
        
        XCTAssertEqual(observer.messages, [
            next(0)
            ])
        
        XCTAssert(xs.subscriptions == [SubscribedToHotObservable])
        subscription.dispose()
        XCTAssert(xs.subscriptions == [UnsunscribedFromHotObservable])
        
        sendError(xs, testError)
        
        sleep(0.1)
        
        XCTAssertEqual(observer.messages, [
            next(0),
            ])
        XCTAssert(xs.subscriptions == [UnsunscribedFromHotObservable])
    }
}

class ObservableConcurrentSchedulerConcurrencyTest2 : ObservableConcurrentSchedulerConcurrencyTest {
    override func createScheduler() -> ImmediateScheduler {
        return ConcurrentDispatchQueueScheduler(globalConcurrentQueuePriority: .Default)
    }
}

// subscribeOn

extension ObservableConcurrencyTest {
    func testSubscribeOn_SchedulerSleep() {
        let scheduler = TestScheduler(initialClock: 0)
        
        var scheduled = 0
        var disposed = 0
        
        let xs: Observable<Int> = create { observer in
            scheduled = scheduler.clock
            return AnonymousDisposable {
                disposed = scheduler.clock
            }
        }
        
        let res = scheduler.start {
            xs >- subscribeOn(scheduler)
        }

        XCTAssertEqual(res.messages, [
            
            ])
        
        XCTAssertEqual(scheduled, 201)
        XCTAssertEqual(disposed, 1001)
    }
    
    func testSubscribeOn_SchedulerCompleted() {
        let scheduler = TestScheduler(initialClock: 0)
        
        let xs: HotObservable<Int> = scheduler.createHotObservable([
            completed(300)
            ])
        
        let res = scheduler.start {
            xs >- subscribeOn(scheduler)
        }
        
        XCTAssertEqual(res.messages, [
            completed(300)
            ])
        
        XCTAssertEqual(xs.subscriptions, [
            Subscription(201, 301)
            ])
    }
    
    func testSubscribeOn_SchedulerError() {
        let scheduler = TestScheduler(initialClock: 0)
        
        let xs: HotObservable<Int> = scheduler.createHotObservable([
            error(300, testError)
            ])
        
        let res = scheduler.start {
            xs >- subscribeOn(scheduler)
        }
        
        XCTAssertEqual(res.messages, [
            error(300, testError)
            ])
        
        XCTAssertEqual(xs.subscriptions, [
            Subscription(201, 301)
            ])
    }
    
    func testSubscribeOn_SchedulerDispose() {
        let scheduler = TestScheduler(initialClock: 0)
        
        let xs = scheduler.createHotObservable([
            next(150, 1),
            next(210, 2),
            ])
        
        let res = scheduler.start {
            xs >- subscribeOn(scheduler)
        }
        
        XCTAssertEqual(res.messages, [
            next(210, 2),
            ])
        
        XCTAssertEqual(xs.subscriptions, [
            Subscription(201, 1001)
            ])
    }
}
    <|MERGE_RESOLUTION|>--- conflicted
+++ resolved
@@ -13,13 +13,13 @@
 
 class ObservableConcurrencyTestBase : RxTest {
     var lock = OS_SPINLOCK_INIT
-    
+
     func performLocked(action: () -> Void) {
         OSSpinLockLock(&lock)
         action()
         OSSpinLockUnlock(&lock)
     }
-    
+
     override func tearDown() {
 #if TRACE_RESOURCES
         sleep(0.1) // wait 100 ms for proper scheduler disposal
@@ -35,155 +35,155 @@
 extension ObservableConcurrencyTest {
     func testObserveSingleOn_DeadlockSimple() {
         let scheduler = TestScheduler(initialClock: 0)
-        
+
         var nEvents = 0
-        
+
         let observable = returnElement(0) >- observeSingleOn(scheduler)
         let _d = observable >- subscribeNext { n in
             nEvents++
         } >- scopedDispose
 
         scheduler.start()
-        
+
         XCTAssertEqual(nEvents, 1)
     }
-    
+
     func testObserveSingleOn_DeadlockErrorImmediatelly() {
         let scheduler = TestScheduler(initialClock: 0)
 
         var nEvents = 0
-        
+
         let observable: Observable<Int> = failWith(testError) >- observeSingleOn(scheduler)
         let _d = observable >- subscribeError { n in
             nEvents++
         } >- scopedDispose
-        
+
         scheduler.start()
-        
+
         XCTAssertEqual(nEvents, 1)
     }
-    
+
     func testObserveSingleOn_DeadlockEmpty() {
         let scheduler = TestScheduler(initialClock: 0)
-        
+
         var nEvents = 0
-        
+
         let observable: Observable<Int> = empty() >- observeSingleOn(scheduler)
         let _d = observable >- subscribeCompleted {
             nEvents++
         } >- scopedDispose
 
         scheduler.start()
-        
+
         XCTAssertEqual(nEvents, 1)
     }
-    
+
     func testObserveSingleOn_Never() {
         let scheduler = TestScheduler(initialClock: 0)
-        
+
         let xs = scheduler.createHotObservable([
             next(150, 1),
             ])
-        
+
         let res = scheduler.start { xs >- observeSingleOn(scheduler) }
-        
+
         let correctMessages: [Recorded<Int>] = [
         ]
-        
+
         let correctSubscriptions = [
             Subscription(200, 1000)
         ]
-        
+
         XCTAssertEqual(res.messages, correctMessages)
         XCTAssertEqual(xs.subscriptions, correctSubscriptions)
     }
-    
+
     func testObserveSingleOn_Empty() {
         let scheduler = TestScheduler(initialClock: 0)
-        
+
         let xs = scheduler.createHotObservable([
             next(150, 1),
             completed(300)
             ])
-        
+
         let res = scheduler.start { xs >- observeSingleOn(scheduler) }
-        
+
         let correctMessages: [Recorded<Int>] = [
             completed(301)
         ]
-        
+
         let correctSubscriptions = [
             Subscription(200, 301)
         ]
-        
+
         XCTAssertEqual(res.messages, correctMessages)
         XCTAssertEqual(xs.subscriptions, correctSubscriptions)
     }
-    
+
     func testObserveSingleOn_Simple() {
         let scheduler = TestScheduler(initialClock: 0)
-        
+
         let xs = scheduler.createHotObservable([
             next(150, 1),
             next(210, 0),
             completed(300)
             ])
-        
+
         let res = scheduler.start { xs >- observeSingleOn(scheduler) }
-        
+
         let correctMessages: [Recorded<Int>] = [
             next(301, 0),
             completed(301)
         ]
-        
+
         let correctSubscriptions = [
             Subscription(200, 301)
         ]
-        
+
         XCTAssertEqual(res.messages, correctMessages)
         XCTAssertEqual(xs.subscriptions, correctSubscriptions)
     }
-    
+
     func testObserveSingleOn_Error() {
         let scheduler = TestScheduler(initialClock: 0)
-        
+
         let xs = scheduler.createHotObservable([
             next(150, 1),
             error(300, testError)
             ])
-        
+
         let res = scheduler.start { xs >- observeSingleOn(scheduler) }
-        
+
         let correctMessages: [Recorded<Int>] = [
             error(301, testError)
         ]
-        
+
         let correctSubscriptions = [
             Subscription(200, 301)
         ]
-        
+
         XCTAssertEqual(res.messages, correctMessages)
         XCTAssertEqual(xs.subscriptions, correctSubscriptions)
     }
-    
+
     func testObserveSingleOn_Dispose() {
         let scheduler = TestScheduler(initialClock: 0)
-        
+
         let xs = scheduler.createHotObservable([
             next(150, 1),
             next(290, 0),
             error(300, testError)
             ])
-        
+
         let res = scheduler.start(290) { xs >- observeSingleOn(scheduler) }
-        
+
         let correctMessages: [Recorded<Int>] = [
         ]
-        
+
         let correctSubscriptions = [
             Subscription(200, 290)
         ]
-        
+
         XCTAssertEqual(res.messages, correctMessages)
         XCTAssertEqual(xs.subscriptions, correctSubscriptions)
     }
@@ -196,43 +196,43 @@
         let scheduler = SerialDispatchQueueScheduler(internalSerialQueueName: "testQueue1")
         let _ = runDispatchQueueSchedulerTests(scheduler, tests: tests) >- scopedDispose
     }
-    
+
     func runDispatchQueueSchedulerTests(scheduler: SerialDispatchQueueScheduler, tests: (scheduler: SerialDispatchQueueScheduler) -> Disposable) -> Disposable {
         // simplest possible solution, even though it has horrible efficiency in this case probably
         var wait = OS_SPINLOCK_INIT
         OSSpinLockLock(&wait)
 
         let disposable = tests(scheduler: scheduler)
-        
+
         scheduler.schedule(()) { s in
             OSSpinLockUnlock(&wait)
             return NopDisposableResult
         }
-        
+
         OSSpinLockLock(&wait)
-        
+
         return disposable
     }
-    
+
     func runDispatchQueueSchedulerMultiplexedTests(tests: [(scheduler: SerialDispatchQueueScheduler) -> Disposable]) {
         let scheduler = SerialDispatchQueueScheduler(internalSerialQueueName: "testQueue1")
-        
+
         let compositeDisposable = CompositeDisposable()
-        
+
         for test in tests {
             compositeDisposable.addDisposable(runDispatchQueueSchedulerTests(scheduler, tests: test))
         }
-        
+
         compositeDisposable.dispose()
     }
-    
+
     // tests
-    
+
     func testObserveOnDispatchQueue_DoesPerformWorkOnQueue() {
         let unitTestsThread = NSThread.currentThread()
-        
+
         var didExecute = false
-        
+
         runDispatchQueueSchedulerTests { scheduler in
             let observable = returnElement(0) >- observeOn(scheduler)
             return observable >- subscribeNext { n in
@@ -240,12 +240,12 @@
                 XCTAssert(NSThread.currentThread() !== unitTestsThread)
             }
         }
-        
-        
-        
+
+
+
         XCTAssert(didExecute)
     }
-    
+
 #if TRACE_RESOURCES
     func testObserveOnDispatchQueue_EnsureCorrectImplementationIsChosen() {
         runDispatchQueueSchedulerTests { scheduler in
@@ -257,7 +257,7 @@
 
         XCTAssert(numberOfSerialDispatchQueueObservables == 0)
     }
-    
+
     func testObserveOnDispatchQueue_DispatchQueueSchedulerIsSerial() {
         var numberOfConcurrentEvents: Int32 = 0
         var numberOfExecutions = 0
@@ -272,38 +272,38 @@
                     numberOfExecutions++
                 }
         }
-        
+
         XCTAssert(numberOfSerialDispatchQueueObservables == 0)
         XCTAssert(numberOfExecutions == 11)
     }
 #endif
-    
+
     func testObserveOnDispatchQueue_DeadlockErrorImmediatelly() {
         var nEvents = 0
-        
+
         runDispatchQueueSchedulerTests { scheduler in
             let observable: Observable<Int> = failWith(testError) >- observeOn(scheduler)
             return observable >- subscribeError { n in
                 nEvents++
             }
         }
-        
+
         XCTAssertEqual(nEvents, 1)
     }
-    
+
     func testObserveOnDispatchQueue_DeadlockEmpty() {
         var nEvents = 0
-        
+
         runDispatchQueueSchedulerTests { scheduler in
             let observable: Observable<Int> = empty() >- observeOn(scheduler)
             return observable >- subscribeCompleted {
                 nEvents++
             }
         }
-        
+
         XCTAssertEqual(nEvents, 1)
     }
-    
+
     func testObserveOnDispatchQueue_Never() {
         runDispatchQueueSchedulerTests { scheduler in
             let xs: Observable<Int> = never()
@@ -314,17 +314,17 @@
                 }
         }
     }
-    
+
     func testObserveOnDispatchQueue_Simple() {
         let xs = PrimitiveHotObservable<Int>()
         let observer = PrimitiveMockObserver<Int>()
-        
+
         runDispatchQueueSchedulerMultiplexedTests([
             { scheduler in
                 let subscription = (xs >- observeOn(scheduler)).subscribe(observer)
                 XCTAssert(xs.subscriptions == [SubscribedToHotObservable])
                 sendNext(xs, 0)
-                
+
                 return subscription
             },
             { scheduler in
@@ -357,18 +357,18 @@
             },
             ])
     }
-    
+
     func testObserveOnDispatchQueue_Empty() {
         let xs = PrimitiveHotObservable<Int>()
         let observer = PrimitiveMockObserver<Int>()
-        
+
         runDispatchQueueSchedulerMultiplexedTests([
             { scheduler in
                 let subscription = (xs >- observeOn(scheduler)).subscribe(observer)
                 XCTAssert(xs.subscriptions == [SubscribedToHotObservable])
                 sendCompleted(xs)
                 XCTAssert(xs.subscriptions == [SubscribedToHotObservable])
-                
+
                 return subscription
             },
             { scheduler in
@@ -380,17 +380,17 @@
             }
         ])
     }
-    
+
     func testObserveOnDispatchQueue_Error() {
         let xs = PrimitiveHotObservable<Int>()
         let observer = PrimitiveMockObserver<Int>()
-        
+
         runDispatchQueueSchedulerMultiplexedTests([
             { scheduler in
                 let subscription = (xs >- observeOn(scheduler)).subscribe(observer)
                 XCTAssert(xs.subscriptions == [SubscribedToHotObservable])
                 sendNext(xs, 0)
-                
+
                 return subscription
             },
             { scheduler in
@@ -423,31 +423,31 @@
             },
         ])
     }
-    
+
     func testObserveOnDispatchQueue_Dispose() {
         let xs = PrimitiveHotObservable<Int>()
         let observer = PrimitiveMockObserver<Int>()
         var subscription: Disposable!
-        
+
         runDispatchQueueSchedulerMultiplexedTests([
             { scheduler in
                 subscription = (xs >- observeOn(scheduler)).subscribe(observer)
                 XCTAssert(xs.subscriptions == [SubscribedToHotObservable])
                 sendNext(xs, 0)
-                
+
                 return subscription
             },
             { scheduler in
                 XCTAssertEqual(observer.messages, [
                     next(0)
                     ])
-                
+
                 XCTAssert(xs.subscriptions == [SubscribedToHotObservable])
                 subscription.dispose()
                 XCTAssert(xs.subscriptions == [UnsunscribedFromHotObservable])
-                
+
                 sendError(xs, testError)
-                
+
                 return NopDisposable.instance
             },
             { scheduler in
@@ -463,77 +463,55 @@
 
 // observeOn concurrent scheduler
 class ObservableConcurrentSchedulerConcurrencyTest: ObservableConcurrencyTestBase {
-   
+
     func createScheduler() -> ImmediateScheduler {
         let operationQueue = NSOperationQueue()
         operationQueue.maxConcurrentOperationCount = 8
         return OperationQueueScheduler(operationQueue: operationQueue)
     }
-    
+
 #if TRACE_RESOURCES
     func testObserveOn_EnsureCorrectImplementationIsChosen() {
         let scheduler = self.createScheduler()
-        
+
         XCTAssert(numberOfSerialDispatchQueueObservables == 0)
         let observable = returnElement(0) >- observeOn(scheduler)
         self.sleep(0.1)
         XCTAssert(numberOfSerialDispatchQueueObservables == 0)
     }
 #endif
-    
+
     func testObserveOn_EnsureTestsAreExecutedWithRealConcurrentScheduler() {
         var variable: Int = 0
-        
+
         var events: [String] = []
-        
+
         var stop = Variable(0)
-        
+
         let scheduler = createScheduler()
-        
+
         let condition = NSCondition()
-        
+
         var writtenStarted = 0
         var writtenEnded = 0
-        
+
         var concurrent = { () -> RxResult<Disposable> in
             self.performLocked {
                 events.append("Started")
             }
-            
-<<<<<<< HEAD
-            let disposable2 = scheduler.schedule(()) { _ in
-                    //print("variable \(variable)")
-                self.performLocked {
-                    events.append("Started")
-                }
-                
-                while variable != 2 {
-                    // to kill compiler optimizations
-                    self.performLocked { }
-                    if variable == 1 {
-                        variable = 2
-                    }
-                }
-                
-                self.performLocked {
-                    events.append("Ended")
-                }
-                
-                return NopDisposableResult
-=======
+
             condition.lock()
             writtenStarted++
             condition.signal()
             while writtenStarted < 2 {
                 condition.wait()
->>>>>>> f978d02c
             }
             condition.unlock()
-            
+
             self.performLocked {
                 events.append("Ended")
             }
-            
+
             condition.lock()
             writtenEnded++
             condition.signal()
@@ -541,59 +519,59 @@
                 condition.wait()
             }
             condition.unlock()
-            
+
             sendCompleted(stop)
-            
+
             return NopDisposableResult
         }
-        
+
         _ = scheduler.schedule((), action: concurrent)
-        
+
         _ = scheduler.schedule((), action: concurrent)
-        
+
         stop >-
             last
-        
+
         XCTAssertEqual(events, ["Started", "Started", "Ended", "Ended"])
     }
-    
+
     func testObserveOn_Never() {
         let scheduler = createScheduler()
-        
+
         let xs: Observable<Int> = never()
         let subscription = xs
             >- observeOn(scheduler)
             >- subscribeNext { n in
                 XCTAssert(false)
         }
-        
-        sleep(0.1)
-        
+
+        sleep(0.1)
+
         subscription.dispose()
     }
-    
+
     func testObserveOn_Simple() {
         let xs = PrimitiveHotObservable<Int>()
         let observer = PrimitiveMockObserver<Int>()
-        
+
         let scheduler = createScheduler()
-        
+
         let stop = Variable(0)
-        
+
         let subscription = (xs >- observeOn(scheduler)).subscribe(observer)
         XCTAssert(xs.subscriptions == [SubscribedToHotObservable])
         sendNext(xs, 0)
-                    
-        sleep(0.1)
-        
+
+        sleep(0.1)
+
         XCTAssertEqual(observer.messages, [
             next(0)
             ])
         sendNext(xs, 1)
         sendNext(xs, 2)
-                    
-        sleep(0.1)
-        
+
+        sleep(0.1)
+
         XCTAssertEqual(observer.messages, [
             next(0),
             next(1),
@@ -601,9 +579,9 @@
             ])
         XCTAssert(xs.subscriptions == [SubscribedToHotObservable])
         sendCompleted(xs)
-                    
-        sleep(0.1)
-        
+
+        sleep(0.1)
+
         XCTAssertEqual(observer.messages, [
             next(0),
             next(1),
@@ -611,38 +589,38 @@
             completed(0)
             ])
         XCTAssert(xs.subscriptions == [UnsunscribedFromHotObservable])
-        
+
         subscription.dispose()
 
         sleep(0.1)
     }
-    
+
     func testObserveOn_Empty() {
         let xs = PrimitiveHotObservable<Int>()
         let observer = PrimitiveMockObserver<Int>()
-        
+
         let scheduler = createScheduler()
-        
+
         _ = (xs >- observeOn(scheduler)).subscribe(observer)
         XCTAssert(xs.subscriptions == [SubscribedToHotObservable])
         sendCompleted(xs)
-        
-        sleep(0.1)
-        
+
+        sleep(0.1)
+
         XCTAssertEqual(observer.messages, [
             completed()
             ])
         XCTAssert(xs.subscriptions == [UnsunscribedFromHotObservable])
     }
-   
+
     func testObserveOn_ConcurrentSchedulerIsSerialized() {
         let xs = PrimitiveHotObservable<Int>()
         let observer = PrimitiveMockObserver<Int>()
-        
+
         var executed = false
-        
+
         let scheduler = createScheduler()
-        
+
         let res = xs
             >- observeOn(scheduler)
             >- map { v -> Int in
@@ -653,46 +631,46 @@
                 return v
         }
         let subscription = res.subscribe(observer)
-        
+
         XCTAssert(xs.subscriptions == [SubscribedToHotObservable])
         sendNext(xs, 0)
         sendNext(xs, 1)
         sendCompleted(xs)
-        
+
         sleep(0.3)
-        
+
         XCTAssertEqual(observer.messages, [
             next(0, 0),
             next(0, 1),
             completed()
             ])
         XCTAssert(xs.subscriptions == [UnsunscribedFromHotObservable])
-        
+
         XCTAssert(executed)
-        
+
         subscription.dispose()
     }
-    
+
     func testObserveOn_Error() {
         let xs = PrimitiveHotObservable<Int>()
         let observer = PrimitiveMockObserver<Int>()
-        
+
         let scheduler = createScheduler()
-        
+
         let _ = (xs >- observeOn(scheduler)).subscribe(observer)
         XCTAssert(xs.subscriptions == [SubscribedToHotObservable])
         sendNext(xs, 0)
-        
-        sleep(0.1)
-        
+
+        sleep(0.1)
+
         XCTAssertEqual(observer.messages, [
             next(0)
             ])
         sendNext(xs, 1)
         sendNext(xs, 2)
-        
-        sleep(0.1)
-        
+
+        sleep(0.1)
+
         XCTAssertEqual(observer.messages, [
             next(0),
             next(1),
@@ -700,9 +678,9 @@
             ])
         XCTAssert(xs.subscriptions == [SubscribedToHotObservable])
         sendError(xs, testError)
-        
-        sleep(0.1)
-        
+
+        sleep(0.1)
+
         XCTAssertEqual(observer.messages, [
             next(0),
             next(1),
@@ -710,32 +688,32 @@
             error(testError)
             ])
         XCTAssert(xs.subscriptions == [UnsunscribedFromHotObservable])
-        
-    }
-    
+
+    }
+
     func testObserveOn_Dispose() {
         let xs = PrimitiveHotObservable<Int>()
         let observer = PrimitiveMockObserver<Int>()
-        
+
         let scheduler = createScheduler()
         let subscription = (xs >- observeOn(scheduler)).subscribe(observer)
         XCTAssert(xs.subscriptions == [SubscribedToHotObservable])
         sendNext(xs, 0)
-        
-        sleep(0.1)
-        
+
+        sleep(0.1)
+
         XCTAssertEqual(observer.messages, [
             next(0)
             ])
-        
+
         XCTAssert(xs.subscriptions == [SubscribedToHotObservable])
         subscription.dispose()
         XCTAssert(xs.subscriptions == [UnsunscribedFromHotObservable])
-        
+
         sendError(xs, testError)
-        
-        sleep(0.1)
-        
+
+        sleep(0.1)
+
         XCTAssertEqual(observer.messages, [
             next(0),
             ])
@@ -754,88 +732,87 @@
 extension ObservableConcurrencyTest {
     func testSubscribeOn_SchedulerSleep() {
         let scheduler = TestScheduler(initialClock: 0)
-        
+
         var scheduled = 0
         var disposed = 0
-        
+
         let xs: Observable<Int> = create { observer in
             scheduled = scheduler.clock
             return AnonymousDisposable {
                 disposed = scheduler.clock
             }
         }
-        
+
         let res = scheduler.start {
             xs >- subscribeOn(scheduler)
         }
 
         XCTAssertEqual(res.messages, [
-            
-            ])
-        
+
+            ])
+
         XCTAssertEqual(scheduled, 201)
         XCTAssertEqual(disposed, 1001)
     }
-    
+
     func testSubscribeOn_SchedulerCompleted() {
         let scheduler = TestScheduler(initialClock: 0)
-        
+
         let xs: HotObservable<Int> = scheduler.createHotObservable([
             completed(300)
             ])
-        
+
         let res = scheduler.start {
             xs >- subscribeOn(scheduler)
         }
-        
+
         XCTAssertEqual(res.messages, [
             completed(300)
             ])
-        
+
         XCTAssertEqual(xs.subscriptions, [
             Subscription(201, 301)
             ])
     }
-    
+
     func testSubscribeOn_SchedulerError() {
         let scheduler = TestScheduler(initialClock: 0)
-        
+
         let xs: HotObservable<Int> = scheduler.createHotObservable([
             error(300, testError)
             ])
-        
+
         let res = scheduler.start {
             xs >- subscribeOn(scheduler)
         }
-        
+
         XCTAssertEqual(res.messages, [
             error(300, testError)
             ])
-        
+
         XCTAssertEqual(xs.subscriptions, [
             Subscription(201, 301)
             ])
     }
-    
+
     func testSubscribeOn_SchedulerDispose() {
         let scheduler = TestScheduler(initialClock: 0)
-        
+
         let xs = scheduler.createHotObservable([
             next(150, 1),
             next(210, 2),
             ])
-        
+
         let res = scheduler.start {
             xs >- subscribeOn(scheduler)
         }
-        
+
         XCTAssertEqual(res.messages, [
             next(210, 2),
             ])
-        
+
         XCTAssertEqual(xs.subscriptions, [
             Subscription(201, 1001)
             ])
     }
-}
-    +}