//
//  IntroductionExampleViewController.swift
//  RxExample
//
//  Created by Krunoslav Zaher on 5/19/15.
//  Copyright © 2015 Krunoslav Zaher. All rights reserved.
//

import Foundation
import RxSwift
import RxCocoa
import Cocoa
import AppKit

class IntroductionExampleViewController : ViewController {
    @IBOutlet var a: NSTextField!
    @IBOutlet var b: NSTextField!
    @IBOutlet var c: NSTextField!
    @IBOutlet var slider: NSSlider!
    @IBOutlet var sliderValue: NSTextField!
    
    @IBOutlet var disposeButton: NSButton!
    
    override func viewDidLoad() {
        super.viewDidLoad()

        showAlert("After you close this, prepare for a loud sound ...")

        // c = a + b
        let sum = Observable.combineLatest(a.rx.text, b.rx.text) { (a: String, b: String) -> (Int, Int) in
            return (Int(a) ?? 0, Int(b) ?? 0)
        }
        
        // bind result to UI
        sum
            .map { (a, b) in
                return "\(a + b)"
            }
            .bindTo(c.rx.text)
            .addDisposableTo(disposeBag)
        
        // Also, tell it out loud
        let speech = NSSpeechSynthesizer()
        
        sum
            .map { (a, b) in
                return "\(a) + \(b) = \(a + b)"
            }
            .subscribe(onNext: { result in
                if speech.isSpeaking {
                    speech.stopSpeaking()
                }
                
                speech.startSpeaking(result)
            })
            .addDisposableTo(disposeBag)
        
        
<<<<<<< HEAD
        slider.rx.value
            .subscribeNext { value in
=======
        slider.rx_value
            .subscribe(onNext: { value in
>>>>>>> 4f54c9bf
                self.sliderValue.stringValue = "\(Int(value))"
            })
            .addDisposableTo(disposeBag)
        
<<<<<<< HEAD
        sliderValue.rx.text
            .subscribeNext { value in
=======
        sliderValue.rx_text
            .subscribe(onNext: { value in
>>>>>>> 4f54c9bf
                let doubleValue = value.toDouble() ?? 0.0
                self.slider.doubleValue = doubleValue
                self.sliderValue.stringValue = "\(Int(doubleValue))"
            })
            .addDisposableTo(disposeBag)
        
<<<<<<< HEAD
        disposeButton.rx.tap
            .subscribeNext { [weak self] _ in
=======
        disposeButton.rx_tap
            .subscribe(onNext: { [weak self] _ in
>>>>>>> 4f54c9bf
                print("Unbind everything")
                self?.disposeBag = DisposeBag()
            })
            .addDisposableTo(disposeBag)
    }
}<|MERGE_RESOLUTION|>--- conflicted
+++ resolved
@@ -56,37 +56,22 @@
             .addDisposableTo(disposeBag)
         
         
-<<<<<<< HEAD
         slider.rx.value
-            .subscribeNext { value in
-=======
-        slider.rx_value
             .subscribe(onNext: { value in
->>>>>>> 4f54c9bf
                 self.sliderValue.stringValue = "\(Int(value))"
             })
             .addDisposableTo(disposeBag)
         
-<<<<<<< HEAD
         sliderValue.rx.text
-            .subscribeNext { value in
-=======
-        sliderValue.rx_text
             .subscribe(onNext: { value in
->>>>>>> 4f54c9bf
                 let doubleValue = value.toDouble() ?? 0.0
                 self.slider.doubleValue = doubleValue
                 self.sliderValue.stringValue = "\(Int(doubleValue))"
             })
             .addDisposableTo(disposeBag)
         
-<<<<<<< HEAD
         disposeButton.rx.tap
-            .subscribeNext { [weak self] _ in
-=======
-        disposeButton.rx_tap
             .subscribe(onNext: { [weak self] _ in
->>>>>>> 4f54c9bf
                 print("Unbind everything")
                 self?.disposeBag = DisposeBag()
             })
