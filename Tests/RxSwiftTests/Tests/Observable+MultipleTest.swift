--- conflicted
+++ resolved
@@ -4263,13 +4263,8 @@
         ])
         
         let r: Observable<Int> = Observable.create { o in
-<<<<<<< HEAD
             return Disposables.create {
-                disposed = true
-=======
-            return AnonymousDisposable {
                 isDisposed = true
->>>>>>> 2498b319
             }
         }
         
