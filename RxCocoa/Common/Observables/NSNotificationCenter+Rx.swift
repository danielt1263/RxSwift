--- conflicted
+++ resolved
@@ -26,13 +26,8 @@
                 observer.on(.next(notification))
             }
             
-<<<<<<< HEAD
-            return AnonymousDisposable {
+            return Disposables.create {
                 self.base.removeObserver(nsObserver)
-=======
-            return Disposables.create {
-                self.removeObserver(nsObserver)
->>>>>>> 4f54c9bf
             }
         }
     }
