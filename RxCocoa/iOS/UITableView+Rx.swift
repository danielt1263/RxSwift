//
//  UITableView+Rx.swift
//  RxCocoa
//
//  Created by Krunoslav Zaher on 4/2/15.
//  Copyright © 2015 Krunoslav Zaher. All rights reserved.
//

#if os(iOS) || os(tvOS)

import Foundation
#if !RX_NO_MODULE
import RxSwift
#endif
import UIKit

// Items

extension Reactive where Base: UITableView {
    
    /**
    Binds sequences of elements to table view rows.
    
    - parameter source: Observable sequence of items.
    - parameter cellFactory: Transform between sequence elements and view cells.
    - returns: Disposable object that can be used to unbind.
     
     Example:
    
         let items = Observable.just([
             "First Item",
             "Second Item",
             "Third Item"
         ])

         items
         .bindTo(tableView.rx.itemsWithCellFactory) { (tableView, row, element) in
             let cell = tableView.dequeueReusableCellWithIdentifier("Cell")!
             cell.textLabel?.text = "\(element) @ row \(row)"
             return cell
         }
         .addDisposableTo(disposeBag)

    */
<<<<<<< HEAD
    @available(*, deprecated, renamed: "rx_items(source:cellFactory:)")
    public func rx_itemsWithCellFactory<S: Sequence, O: ObservableType>
=======
    @available(*, deprecated, renamed: "items(source:cellFactory:)")
    public func itemsWithCellFactory<S: Sequence, O: ObservableType where O.E == S>
>>>>>>> 43c0b952
        (_ source: O)
        -> (_ cellFactory: @escaping (UITableView, Int, S.Iterator.Element) -> UITableViewCell)
        -> Disposable
        where O.E == S {
        return { cellFactory in
            let dataSource = RxTableViewReactiveArrayDataSourceSequenceWrapper<S>(cellFactory: cellFactory)
            
<<<<<<< HEAD
            return self.rx_items(dataSource: dataSource)(source)
=======
            return self.items(dataSource: dataSource)(source: source)
>>>>>>> 43c0b952
        }
    }

    /**
    Binds sequences of elements to table view rows.
    
    - parameter source: Observable sequence of items.
    - parameter cellFactory: Transform between sequence elements and view cells.
    - returns: Disposable object that can be used to unbind.
     
     Example:
    
         let items = Observable.just([
             "First Item",
             "Second Item",
             "Third Item"
         ])

         items
         .bindTo(tableView.items) { (tableView, row, element) in
             let cell = tableView.dequeueReusableCellWithIdentifier("Cell")!
             cell.textLabel?.text = "\(element) @ row \(row)"
             return cell
         }
         .addDisposableTo(disposeBag)

     */
<<<<<<< HEAD
    public func rx_items<S: Sequence, O: ObservableType>
=======
    public func items<S: Sequence, O: ObservableType where O.E == S>
>>>>>>> 43c0b952
        (_ source: O)
        -> (_ cellFactory: @escaping (UITableView, Int, S.Iterator.Element) -> UITableViewCell)
        -> Disposable
        where O.E == S {
            return { cellFactory in
                let dataSource = RxTableViewReactiveArrayDataSourceSequenceWrapper<S>(cellFactory: cellFactory)

<<<<<<< HEAD
                return self.rx_items(dataSource: dataSource)(source)
=======
                return self.items(dataSource: dataSource)(source: source)
>>>>>>> 43c0b952
            }
    }

    /**
    Binds sequences of elements to table view rows.
    
    - parameter cellIdentifier: Identifier used to dequeue cells.
    - parameter source: Observable sequence of items.
    - parameter configureCell: Transform between sequence elements and view cells.
    - parameter cellType: Type of table view cell.
    - returns: Disposable object that can be used to unbind.
     
     Example:

         let items = Observable.just([
             "First Item",
             "Second Item",
             "Third Item"
         ])

         items
             .bindTo(tableView.rx.itemsWithCellIdentifier("Cell", cellType: UITableViewCell.self)) { (row, element, cell) in
                cell.textLabel?.text = "\(element) @ row \(row)"
             }
             .addDisposableTo(disposeBag)
    */
<<<<<<< HEAD
    @available(*, deprecated, renamed: "rx_items(cellIdentifier:cellType:source:configureCell:)")
    public func rx_itemsWithCellIdentifier<S: Sequence, Cell: UITableViewCell, O : ObservableType>
=======
    @available(*, deprecated, renamed: "items(cellIdentifier:cellType:source:configureCell:)")
    public func itemsWithCellIdentifier<S: Sequence, Cell: UITableViewCell, O : ObservableType where O.E == S>
>>>>>>> 43c0b952
        (_ cellIdentifier: String, cellType: Cell.Type = Cell.self)
        -> (_ source: O)
        -> (_ configureCell: @escaping (Int, S.Iterator.Element, Cell) -> Void)
        -> Disposable
        where O.E == S {
        return { source in
            return { configureCell in
                let dataSource = RxTableViewReactiveArrayDataSourceSequenceWrapper<S> { (tv, i, item) in
                    let indexPath = IndexPath(item: i, section: 0)
                    let cell = tv.dequeueReusableCell(withIdentifier: cellIdentifier, for: indexPath) as! Cell
                    configureCell(i, item, cell)
                    return cell
                }
<<<<<<< HEAD
                return self.rx_items(dataSource: dataSource)(source)
=======
                return self.itemsWithDataSource(dataSource)(source: source)
>>>>>>> 43c0b952
            }
        }
    }

    /**
    Binds sequences of elements to table view rows.
    
    - parameter cellIdentifier: Identifier used to dequeue cells.
    - parameter source: Observable sequence of items.
    - parameter configureCell: Transform between sequence elements and view cells.
    - parameter cellType: Type of table view cell.
    - returns: Disposable object that can be used to unbind.
     
     Example:

         let items = Observable.just([
             "First Item",
             "Second Item",
             "Third Item"
         ])

         items
             .bindTo(tableView.items(cellIdentifier: "Cell", cellType: UITableViewCell.self)) { (row, element, cell) in
                cell.textLabel?.text = "\(element) @ row \(row)"
             }
             .addDisposableTo(disposeBag)
    */
<<<<<<< HEAD
    public func rx_items<S: Sequence, Cell: UITableViewCell, O : ObservableType>
=======
    public func items<S: Sequence, Cell: UITableViewCell, O : ObservableType where O.E == S>
>>>>>>> 43c0b952
        (cellIdentifier: String, cellType: Cell.Type = Cell.self)
        -> (_ source: O)
        -> (_ configureCell: @escaping (Int, S.Iterator.Element, Cell) -> Void)
        -> Disposable
        where O.E == S {
        return { source in
            return { configureCell in
                let dataSource = RxTableViewReactiveArrayDataSourceSequenceWrapper<S> { (tv, i, item) in
                    let indexPath = IndexPath(item: i, section: 0)
                    let cell = tv.dequeueReusableCell(withIdentifier: cellIdentifier, for: indexPath) as! Cell
                    configureCell(i, item, cell)
                    return cell
                }
<<<<<<< HEAD
                return self.rx_items(dataSource: dataSource)(source)
=======
                return self.items(dataSource: dataSource)(source: source)
>>>>>>> 43c0b952
            }
        }
    }

    
    /**
    Binds sequences of elements to table view rows using a custom reactive data used to perform the transformation.
    This method will retain the data source for as long as the subscription isn't disposed (result `Disposable` 
    being disposed).
    In case `source` observable sequence terminates sucessfully, the data source will present latest element
    until the subscription isn't disposed.
    
    - parameter dataSource: Data source used to transform elements to view cells.
    - parameter source: Observable sequence of items.
    - returns: Disposable object that can be used to unbind.
     
     Example 

        let dataSource = RxTableViewSectionedReloadDataSource<SectionModel<String, Double>>()

        let items = Observable.just([
            SectionModel(model: "First section", items: [
                1.0,
                2.0,
                3.0
                ]),
            SectionModel(model: "Second section", items: [
                1.0,
                2.0,
                3.0
                ]),
            SectionModel(model: "Third section", items: [
                1.0,
                2.0,
                3.0
                ])
            ])

        dataSource.configureCell = { (dataSource, tv, indexPath, element) in
        let cell = tv.dequeueReusableCellWithIdentifier("Cell")!
            cell.textLabel?.text = "\(element) @ row \(indexPath.row)"
            return cell
        }

        items
            .bindTo(tableView.rx.itemsWithDataSource(dataSource))
            .addDisposableTo(disposeBag)
    */
    @available(*, deprecated, renamed: "rx_items(dataSource:source:)")
    public func itemsWithDataSource<
            DataSource: RxTableViewDataSourceType & UITableViewDataSource,
            O: ObservableType>
        (_ dataSource: DataSource)
        -> (_ source: O)
        -> Disposable
        where DataSource.Element == O.E
    {
        return { source in
            // There needs to be a strong retaining here because
            return source.subscribeProxyDataSource(ofObject: self.base, dataSource: dataSource, retainDataSource: true) { [weak tableView = self.base] (_: RxTableViewDataSourceProxy, event) -> Void in
                guard let tableView = tableView else {
                    return
                }
                dataSource.tableView(tableView, observedEvent: event)
            }
        }
    }


    /**
    Binds sequences of elements to table view rows using a custom reactive data used to perform the transformation.
    This method will retain the data source for as long as the subscription isn't disposed (result `Disposable` 
    being disposed).
    In case `source` observable sequence terminates sucessfully, the data source will present latest element
    until the subscription isn't disposed.
    
    - parameter dataSource: Data source used to transform elements to view cells.
    - parameter source: Observable sequence of items.
    - returns: Disposable object that can be used to unbind.
     
     Example 

        let dataSource = RxTableViewSectionedReloadDataSource<SectionModel<String, Double>>()

        let items = Observable.just([
            SectionModel(model: "First section", items: [
                1.0,
                2.0,
                3.0
                ]),
            SectionModel(model: "Second section", items: [
                1.0,
                2.0,
                3.0
                ]),
            SectionModel(model: "Third section", items: [
                1.0,
                2.0,
                3.0
                ])
            ])

        dataSource.configureCell = { (dataSource, tv, indexPath, element) in
        let cell = tv.dequeueReusableCellWithIdentifier("Cell")!
            cell.textLabel?.text = "\(element) @ row \(indexPath.row)"
            return cell
        }

        items
            .bindTo(tableView.rx.items(dataSource: dataSource))
            .addDisposableTo(disposeBag)
    */
    public func items<
            DataSource: RxTableViewDataSourceType & UITableViewDataSource,
            O: ObservableType>
        (dataSource: DataSource)
        -> (_ source: O)
        -> Disposable
        where DataSource.Element == O.E {
        return { source in
            // This is called for sideeffects only, and to make sure delegate proxy is in place when
            // data source is being bound.
            // This is needed because theoretically the data source subscription itself might
            // call `self.rx_delegate`. If that happens, it might cause weird side effects since
            // setting data source will set delegate, and UITableView might get into a weird state.
            // Therefore it's better to set delegate proxy first, just to be sure.
            _ = self.delegate
            // Strong reference is needed because data source is in use until result subscription is disposed
            return source.subscribeProxyDataSource(ofObject: self.base, dataSource: dataSource, retainDataSource: true) { [weak tableView = self.base] (_: RxTableViewDataSourceProxy, event) -> Void in
                guard let tableView = tableView else {
                    return
                }
                dataSource.tableView(tableView, observedEvent: event)
            }
        }
    }

}

extension UITableView {
 
    /**
    Factory method that enables subclasses to implement their own `delegate`.
    
    - returns: Instance of delegate proxy that wraps `delegate`.
    */
    public override func createRxDelegateProxy() -> RxScrollViewDelegateProxy {
        return RxTableViewDelegateProxy(parentObject: self)
    }

    /**
    Factory method that enables subclasses to implement their own `rx.dataSource`.
    
    - returns: Instance of delegate proxy that wraps `dataSource`.
    */
    public func createRxDataSourceProxy() -> RxTableViewDataSourceProxy {
        return RxTableViewDataSourceProxy(parentObject: self)
    }

}

extension Reactive where Base: UITableView {
    /**
    Reactive wrapper for `dataSource`.
    
    For more information take a look at `DelegateProxyType` protocol documentation.
    */
    public var dataSource: DelegateProxy {
        return RxTableViewDataSourceProxy.proxyForObject(base)
    }
   
    /**
    Installs data source as forwarding delegate on `rx.dataSource`.
    Data source won't be retained.
    
    It enables using normal delegate mechanism with reactive delegate mechanism.
     
    - parameter dataSource: Data source object.
    - returns: Disposable object that can be used to unbind the data source.
    */
    public func setDataSource(_ dataSource: UITableViewDataSource)
        -> Disposable {
        return RxTableViewDataSourceProxy.installForwardDelegate(dataSource, retainDelegate: false, onProxyForObject: self.base)
    }
    
    // events
    
    /**
    Reactive wrapper for `delegate` message `tableView:didSelectRowAtIndexPath:`.
    */
    public var itemSelected: ControlEvent<IndexPath> {
        let source = self.delegate.observe(#selector(UITableViewDelegate.tableView(_:didSelectRowAt:)))
            .map { a in
                return try castOrThrow(IndexPath.self, a[1])
            }

        return ControlEvent(events: source)
    }

    /**
     Reactive wrapper for `delegate` message `tableView:didDeselectRowAtIndexPath:`.
     */
    public var itemDeselected: ControlEvent<IndexPath> {
        let source = self.delegate.observe(#selector(UITableViewDelegate.tableView(_:didDeselectRowAt:)))
            .map { a in
                return try castOrThrow(IndexPath.self, a[1])
            }

        return ControlEvent(events: source)
    }

    /**
     Reactive wrapper for `delegate` message `tableView:accessoryButtonTappedForRowWithIndexPath:`.
     */
    public var itemAccessoryButtonTapped: ControlEvent<IndexPath> {
        let source: Observable<IndexPath> = self.delegate.observe(#selector(UITableViewDelegate.tableView(_:accessoryButtonTappedForRowWith:)))
            .map { a in
                return try castOrThrow(IndexPath.self, a[1])
            }
        
        return ControlEvent(events: source)
    }
    
    /**
    Reactive wrapper for `delegate` message `tableView:commitEditingStyle:forRowAtIndexPath:`.
    */
    public var itemInserted: ControlEvent<IndexPath> {
        let source = self.dataSource.observe(#selector(UITableViewDataSource.tableView(_:commit:forRowAt:)))
            .filter { a in
                return UITableViewCellEditingStyle(rawValue: (try castOrThrow(NSNumber.self, a[1])).intValue) == .insert
            }
            .map { a in
                return (try castOrThrow(IndexPath.self, a[2]))
        }
        
        return ControlEvent(events: source)
    }
    
    /**
    Reactive wrapper for `delegate` message `tableView:commitEditingStyle:forRowAtIndexPath:`.
    */
    public var itemDeleted: ControlEvent<IndexPath> {
        let source = self.dataSource.observe(#selector(UITableViewDataSource.tableView(_:commit:forRowAt:)))
            .filter { a in
                return UITableViewCellEditingStyle(rawValue: (try castOrThrow(NSNumber.self, a[1])).intValue) == .delete
            }
            .map { a in
                return try castOrThrow(IndexPath.self, a[2])
            }
        
        return ControlEvent(events: source)
    }
    
    /**
    Reactive wrapper for `delegate` message `tableView:moveRowAtIndexPath:toIndexPath:`.
    */
    public var itemMoved: ControlEvent<ItemMovedEvent> {
        let source: Observable<ItemMovedEvent> = self.dataSource.observe(#selector(UITableViewDataSource.tableView(_:moveRowAt:to:)))
            .map { a in
                return (try castOrThrow(IndexPath.self, a[1]), try castOrThrow(IndexPath.self, a[2]))
            }
        
        return ControlEvent(events: source)
    }

    /**
    Reactive wrapper for `delegate` message `tableView:willDisplayCell:forRowAtIndexPath:`.
    */
    public var willDisplayCell: ControlEvent<WillDisplayCellEvent> {
        let source: Observable<WillDisplayCellEvent> = self.delegate.observe(#selector(UITableViewDelegate.tableView(_:willDisplay:forRowAt:)))
            .map { a in
                return (try castOrThrow(UITableViewCell.self, a[1]), try castOrThrow(IndexPath.self, a[2]))
            }

        return ControlEvent(events: source)
    }

    /**
    Reactive wrapper for `delegate` message `tableView:didEndDisplayingCell:forRowAtIndexPath:`.
    */
    public var didEndDisplayingCell: ControlEvent<DidEndDisplayingCellEvent> {
        let source: Observable<DidEndDisplayingCellEvent> = self.delegate.observe(#selector(UITableViewDelegate.tableView(_:didEndDisplaying:forRowAt:)))
            .map { a in
                return (try castOrThrow(UITableViewCell.self, a[1]), try castOrThrow(IndexPath.self, a[2]))
            }

        return ControlEvent(events: source)
    }

    /**
    Reactive wrapper for `delegate` message `tableView:didSelectRowAtIndexPath:`.
    
    It can be only used when one of the `rx.itemsWith*` methods is used to bind observable sequence,
    or any other data source conforming to `SectionedViewDataSourceType` protocol.
    
     ```
        tableView.rx.modelSelected(MyModel.self)
            .map { ...
     ```
    */
    public func modelSelected<T>(_ modelType: T.Type) -> ControlEvent<T> {
        let source: Observable<T> = self.itemSelected.flatMap { [weak view = self.base as UITableView] indexPath -> Observable<T> in
            guard let view = view else {
                return Observable.empty()
            }

            return Observable.just(try view.rx.modelAtIndexPath(indexPath))
        }
        
        return ControlEvent(events: source)
    }

    /**
     Reactive wrapper for `delegate` message `tableView:didDeselectRowAtIndexPath:`.

     It can be only used when one of the `rx.itemsWith*` methods is used to bind observable sequence,
     or any other data source conforming to `SectionedViewDataSourceType` protocol.

     ```
        tableView.rx.modelDeselected(MyModel.self)
            .map { ...
     ```
     */
    public func modelDeselected<T>(_ modelType: T.Type) -> ControlEvent<T> {
         let source: Observable<T> = self.itemDeselected.flatMap { [weak view = self.base as UITableView] indexPath -> Observable<T> in
             guard let view = view else {
                 return Observable.empty()
             }

           return Observable.just(try view.rx.modelAtIndexPath(indexPath))
        }

        return ControlEvent(events: source)
    }

    /**
     Synchronous helper method for retrieving a model at indexPath through a reactive data source.
     */
    public func modelAtIndexPath<T>(_ indexPath: IndexPath) throws -> T {
        let dataSource: SectionedViewDataSourceType = castOrFatalError(self.dataSource.forwardToDelegate(), message: "This method only works in case one of the `rx.items*` methods was used.")
        
        let element = try dataSource.modelAtIndexPath(indexPath)

        return castOrFatalError(element)
    }
}

#endif

#if os(tvOS)
    
    extension Reactive where Base: UITableView {
        
        /**
         Reactive wrapper for `delegate` message `tableView:didUpdateFocusInContext:withAnimationCoordinator:`.
         */
        public var didUpdateFocusInContextWithAnimationCoordinator: ControlEvent<(context: UIFocusUpdateContext, animationCoordinator: UIFocusAnimationCoordinator)> {
            
            let source = delegate.observe(#selector(UITableViewDelegate.tableView(_:didUpdateFocusIn:with:)))
                .map { a -> (context: UIFocusUpdateContext, animationCoordinator: UIFocusAnimationCoordinator) in
                    let context = a[1] as! UIFocusUpdateContext
                    let animationCoordinator = try castOrThrow(UIFocusAnimationCoordinator.self, a[2])
                    return (context: context, animationCoordinator: animationCoordinator)
            }
            
            return ControlEvent(events: source)
        }
    }
#endif<|MERGE_RESOLUTION|>--- conflicted
+++ resolved
@@ -42,13 +42,8 @@
          .addDisposableTo(disposeBag)
 
     */
-<<<<<<< HEAD
-    @available(*, deprecated, renamed: "rx_items(source:cellFactory:)")
+    @available(*, deprecated, renamed: "items(source:cellFactory:)")
     public func rx_itemsWithCellFactory<S: Sequence, O: ObservableType>
-=======
-    @available(*, deprecated, renamed: "items(source:cellFactory:)")
-    public func itemsWithCellFactory<S: Sequence, O: ObservableType where O.E == S>
->>>>>>> 43c0b952
         (_ source: O)
         -> (_ cellFactory: @escaping (UITableView, Int, S.Iterator.Element) -> UITableViewCell)
         -> Disposable
@@ -56,11 +51,7 @@
         return { cellFactory in
             let dataSource = RxTableViewReactiveArrayDataSourceSequenceWrapper<S>(cellFactory: cellFactory)
             
-<<<<<<< HEAD
-            return self.rx_items(dataSource: dataSource)(source)
-=======
-            return self.items(dataSource: dataSource)(source: source)
->>>>>>> 43c0b952
+            return self.items(dataSource: dataSource)(source)
         }
     }
 
@@ -88,23 +79,14 @@
          .addDisposableTo(disposeBag)
 
      */
-<<<<<<< HEAD
-    public func rx_items<S: Sequence, O: ObservableType>
-=======
-    public func items<S: Sequence, O: ObservableType where O.E == S>
->>>>>>> 43c0b952
+    public func items<S: Sequence, O: ObservableType>
         (_ source: O)
         -> (_ cellFactory: @escaping (UITableView, Int, S.Iterator.Element) -> UITableViewCell)
         -> Disposable
         where O.E == S {
             return { cellFactory in
                 let dataSource = RxTableViewReactiveArrayDataSourceSequenceWrapper<S>(cellFactory: cellFactory)
-
-<<<<<<< HEAD
-                return self.rx_items(dataSource: dataSource)(source)
-=======
-                return self.items(dataSource: dataSource)(source: source)
->>>>>>> 43c0b952
+                return self.items(dataSource: dataSource)(source)
             }
     }
 
@@ -131,13 +113,8 @@
              }
              .addDisposableTo(disposeBag)
     */
-<<<<<<< HEAD
-    @available(*, deprecated, renamed: "rx_items(cellIdentifier:cellType:source:configureCell:)")
+    @available(*, deprecated, renamed: "items(cellIdentifier:cellType:source:configureCell:)")
     public func rx_itemsWithCellIdentifier<S: Sequence, Cell: UITableViewCell, O : ObservableType>
-=======
-    @available(*, deprecated, renamed: "items(cellIdentifier:cellType:source:configureCell:)")
-    public func itemsWithCellIdentifier<S: Sequence, Cell: UITableViewCell, O : ObservableType where O.E == S>
->>>>>>> 43c0b952
         (_ cellIdentifier: String, cellType: Cell.Type = Cell.self)
         -> (_ source: O)
         -> (_ configureCell: @escaping (Int, S.Iterator.Element, Cell) -> Void)
@@ -151,11 +128,7 @@
                     configureCell(i, item, cell)
                     return cell
                 }
-<<<<<<< HEAD
-                return self.rx_items(dataSource: dataSource)(source)
-=======
-                return self.itemsWithDataSource(dataSource)(source: source)
->>>>>>> 43c0b952
+                return self.items(dataSource: dataSource)(source)
             }
         }
     }
@@ -183,11 +156,7 @@
              }
              .addDisposableTo(disposeBag)
     */
-<<<<<<< HEAD
-    public func rx_items<S: Sequence, Cell: UITableViewCell, O : ObservableType>
-=======
-    public func items<S: Sequence, Cell: UITableViewCell, O : ObservableType where O.E == S>
->>>>>>> 43c0b952
+    public func items<S: Sequence, Cell: UITableViewCell, O : ObservableType>
         (cellIdentifier: String, cellType: Cell.Type = Cell.self)
         -> (_ source: O)
         -> (_ configureCell: @escaping (Int, S.Iterator.Element, Cell) -> Void)
@@ -201,11 +170,7 @@
                     configureCell(i, item, cell)
                     return cell
                 }
-<<<<<<< HEAD
-                return self.rx_items(dataSource: dataSource)(source)
-=======
-                return self.items(dataSource: dataSource)(source: source)
->>>>>>> 43c0b952
+                return self.items(dataSource: dataSource)(source)
             }
         }
     }
@@ -254,8 +219,8 @@
             .bindTo(tableView.rx.itemsWithDataSource(dataSource))
             .addDisposableTo(disposeBag)
     */
-    @available(*, deprecated, renamed: "rx_items(dataSource:source:)")
-    public func itemsWithDataSource<
+    @available(*, deprecated, renamed: "items(dataSource:source:)")
+    public func rx_itemsWithDataSource<
             DataSource: RxTableViewDataSourceType & UITableViewDataSource,
             O: ObservableType>
         (_ dataSource: DataSource)
